--- conflicted
+++ resolved
@@ -1,4 +1,3 @@
-from numpy import dtype
 try:
     import scipy.optimize as opt
 except ImportError:
@@ -177,13 +176,11 @@
 
         if self._hessian_inv is not None:
             self._par_cov_mat = self._hessian_inv * 2.0 * self._err_def
-            print self._par_cov_mat
             self._par_err = np.sqrt(np.diag(self._par_cov_mat))
 
         self._fval = self._opt_result.fun
 
 
-<<<<<<< HEAD
     def contour(self, parameter_name_1, parameter_name_2, sigma=1.0, numpoints = 20, strategy=1):
         return self._contour_heuristic_grid(parameter_name_1, parameter_name_2, sigma=sigma)
 
@@ -197,92 +194,77 @@
         elif strategy == 2:
             _fraction = 0.01
             _bias = 1
-=======
-    def _contour_beacon(self, parameter_name_1, parameter_name_2, sigma=1.0, numpoints = 20, strategy=1):
-        print sigma
->>>>>>> ed42c9b6
-            
-        _fraction = 0.02
+            
         _contour_fun = self.function_value + sigma ** 2
         _ids = (self._par_names.index(parameter_name_1), self._par_names.index(parameter_name_2))
         _minimum = np.asarray([self._par_val[_ids[0]], self._par_val[_ids[1]]])
-        _err = np.asarray([self._par_err[_ids[0]], self._par_err[_ids[1]]])
-        
-        _angles = []
-
-        CONTOUR_ELLIPSE_POINTS = 21
-        CONTOUR_STRETCHING = 4.0
-        _unstretched_angles = np.linspace(-np.pi/2, np.pi/2, CONTOUR_ELLIPSE_POINTS, endpoint=True)
-        _contour_search_ellipse = np.empty((2, CONTOUR_ELLIPSE_POINTS))
-        _contour_search_ellipse[0] = sigma * _fraction * np.sin(_unstretched_angles)
-        _contour_search_ellipse[1] = sigma * CONTOUR_STRETCHING * _fraction * np.cos(_unstretched_angles)
-        _stretched_absolute_angles = np.abs(np.arctan(np.tan(_unstretched_angles) / CONTOUR_STRETCHING))
-        _curvature_adjustion_factors = 1 + 0.01 * (10 - _stretched_absolute_angles * 180 / np.pi)
-        _curvature_adjustion_factors = np.where(_curvature_adjustion_factors >= 0.25, _curvature_adjustion_factors, 0.25)
-        
-        _termination_distance = (6 * _fraction) ** 2
-        
-        _meta_cost_function = lambda z: (_contour_fun - self._calc_fun_with_constraints([{'type' : 'eq', 'fun' : lambda x: x[_ids[0]] - (_minimum[0] + _err[0] * z)},
-                                                                                         {'type' : 'eq', 'fun' : lambda x: x[_ids[1]] - _minimum[1]}]))
-
-
-        
-        _start_x = opt.brentq(_meta_cost_function, 0, 2 * sigma, maxiter=1000)
-        _start_point = np.asarray([_start_x, 0.0])
-        
-        _phi = self._calculate_tangential_angle(_start_point, _ids)
-        _coords = _start_point
-        _curvature_adjustion = 1.0
-        _last_backtrack = 0
+        _coords = (0, 0)
+        _x_err, _y_err = self._par_err[_ids[0]], self._par_err[_ids[1]]
+        step_1, step_2 = _x_err * _fraction, _y_err * _fraction
+        _x_vector = np.asarray([step_1, 0])
+        _y_vector = np.asarray([0, step_2])
+        _steps = np.asarray([[0, step_2], [step_1, 0], [0, -step_2], [-step_1, 0]])
+        _fun_distance = sigma ** 2
+        _adjacent_funs = np.zeros(4)
+        _last_direction = -1
+        
+        _contour_coords = []
+        _explored_coords = set()
+        _explored_coords.add((0,0))
+        _log_points = False
+        _termination_coords = None
+        _first_lap = True
 
         _loops = 0
         
-        _contour_coords = [_start_point]
-        
-        while(True):
-            _transformed_search_ellipse = self._rotate_clockwise(_contour_search_ellipse * _curvature_adjustion, _phi)
-            _transformed_search_ellipse[0] += _coords[0]
-            _transformed_search_ellipse[1] += _coords[1]
-            _transformed_search_ellipse = _transformed_search_ellipse.T
-            _ellipse_fun_values = np.empty(CONTOUR_ELLIPSE_POINTS)
-            for i in range(CONTOUR_ELLIPSE_POINTS):
-                _ellipse_coords = _transformed_search_ellipse[i]
-                _transformed_coords = self._transform_coordinates(_minimum, _ellipse_coords, _err)
-                _point_constraints = [{"type" : "eq", "fun" : lambda x: x[_ids[0]] - _transformed_coords[0]},
-                                      {"type" : "eq", "fun" : lambda x: x[_ids[1]] - _transformed_coords[1]}]
-                _ellipse_fun_values[i] = self._calc_fun_with_constraints(_point_constraints)
-            _min_index = np.argmin(np.abs(_ellipse_fun_values - _contour_fun))
-            _new_coords = _transformed_search_ellipse[_min_index]
-
-            _curvature_adjustion *= _curvature_adjustion_factors[_min_index]
-            if _curvature_adjustion > 1.0:
-                _curvature_adjustion = 1.0
-
-            
-            if _stretched_absolute_angles[_min_index] > 0.349111 and _last_backtrack > 3:
-                print "BACKTRACK"
-                _last_backtrack = 0
-                _contour_coords = _contour_coords[0:-1]
-            else:
-                _contour_coords.append(_new_coords)
-                _last_backtrack += 1
-            
-            _delta = _contour_coords[-1] - _contour_coords[-2]
-            _phi = np.arctan2(_delta[0], _delta[1])
-            _coords = _contour_coords[-1]
-#             _phi = self._calculate_tangential_angle(_coords, _ids)
-            
-            if np.sum((_coords - _start_point) ** 2) < _termination_distance and _loops > 10:
-                break
-            
-            if _loops < 100:
+        while True:
+            if _coords == _termination_coords:
+                if not _first_lap:
+                    break
+                else:
+                    _first_lap = False
+            _adjacent_coords = self._get_adjacent_coords(_coords)
+            for i in range(4):
+                if _adjacent_coords[i] in _explored_coords or i == _last_direction:
+                    _adjacent_funs[i] = 0
+                elif _adjacent_coords[i] == _termination_coords:
+                    _adjacent_funs[i] = _contour_fun
+                else:
+                    _point = _minimum + _adjacent_coords[i][0] * _x_vector + _adjacent_coords[i][1] * _y_vector
+                    _local_constraints = [{'type' : 'eq', 'fun' : lambda x: x[_ids[0]] - _point[0]},
+                                          {'type' : 'eq', 'fun' : lambda x: x[_ids[1]] - _point[1]}]
+                    _adjacent_funs[i] = self._calc_fun_with_constraints(_local_constraints)
+            _distances = _contour_fun - _adjacent_funs
+            for i in range(4):
+                if _distances[i] < 0:
+                    _distances[i] *= -_bias
+            _adjacent_funs_best_distance = np.min(_distances)
+            _min_index = np.argmin(_distances)
+            _new_coords = _adjacent_coords[_min_index]
+            
+            for i in range(4):
+                if i != _last_direction:
+                    _explored_coords.add(_adjacent_coords[i])
+            if _fun_distance < _adjacent_funs_best_distance and not _log_points:
+                _log_points = True
+                _termination_coords = _new_coords
+                _explored_coords.clear()
+            _coords = _new_coords
+            _fun_distance = _adjacent_funs_best_distance
+            _last_direction = (np.argmin(_distances) + 2) % 4
+            if _log_points:
+                _contour_coords.append(_coords)
+            if _loops < 10000:
                 _loops += 1
             else:
-                break
+                break 
+        _contour_array = np.asarray(_contour_coords, dtype=float).T
+        _contour_array[0] = _contour_array[0] * step_1 + _minimum[0]
+        _contour_array[1] = _contour_array[1] * step_2 + _minimum[1]
+        #function call needed to reset the nexus cache to minimal values
         self._func_wrapper_unpack_args(self._par_val)
-        return np.asarray(self._transform_contour(_minimum, _contour_coords, _err)).T
-    
-<<<<<<< HEAD
+        return _contour_array
+    
     def _contour_heuristic_grid(self, parameter_name_1, parameter_name_2, sigma=1.0, numpoints = 20):
         _initial_points_per_axis = 3
         _target_points_per_axis = 65
@@ -393,12 +375,10 @@
                 if _grid[x,y] < _contour_fun:
                     _contour_list_x.append(x)
                     _contour_list_y.append(y)
-        np.set_printoptions(threshold=np.nan, linewidth = 1000)
         _contour_list = np.asarray([_contour_list_x, _contour_list_y], dtype = np.float)
         _contour_list[0] = _minimum[0] + 3 * sigma * _err[0] * (_contour_list[0] - _min_coords) / (_target_points_per_axis - 1)
         _contour_list[1] = _minimum[1] + 3 * sigma * _err[1] * (_contour_list[1] - _min_coords) / (_target_points_per_axis - 1)
         self._func_wrapper_unpack_args(self._par_val)
-        print len(_confirmed_coords)
         return _contour_list
     
     @staticmethod
@@ -431,7 +411,6 @@
             elif i == 3:
                 _x += vector_2[0]
                 _y += vector_2[1]
-#             print "x:", _x, " y:", _y
             if _x >= 0 and _x < _x_size and _y >= 0 and _y < _y_size:
                 _grid_points.append(grid[_x][_y])
         return np.asarray(_grid_points)
@@ -441,11 +420,95 @@
                 (central_coords[0] + 1, central_coords[1]),
                 (central_coords[0], central_coords[1] - 1),
                 (central_coords[0] - 1, central_coords[1])]
-=======
+
+    def _contour_beacon(self, parameter_name_1, parameter_name_2, sigma=1.0, numpoints = 20, strategy=1):
+        print sigma
+            
+        _fraction = 0.02
+        _contour_fun = self.function_value + sigma ** 2
+        _ids = (self._par_names.index(parameter_name_1), self._par_names.index(parameter_name_2))
+        _minimum = np.asarray([self._par_val[_ids[0]], self._par_val[_ids[1]]])
+        _err = np.asarray([self._par_err[_ids[0]], self._par_err[_ids[1]]])
+        
+        _angles = []
+
+        CONTOUR_ELLIPSE_POINTS = 21
+        CONTOUR_STRETCHING = 4.0
+        _unstretched_angles = np.linspace(-np.pi/2, np.pi/2, CONTOUR_ELLIPSE_POINTS, endpoint=True)
+        _contour_search_ellipse = np.empty((2, CONTOUR_ELLIPSE_POINTS))
+        _contour_search_ellipse[0] = sigma * _fraction * np.sin(_unstretched_angles)
+        _contour_search_ellipse[1] = sigma * CONTOUR_STRETCHING * _fraction * np.cos(_unstretched_angles)
+        _stretched_absolute_angles = np.abs(np.arctan(np.tan(_unstretched_angles) / CONTOUR_STRETCHING))
+        _curvature_adjustion_factors = 1 + 0.01 * (10 - _stretched_absolute_angles * 180 / np.pi)
+        _curvature_adjustion_factors = np.where(_curvature_adjustion_factors >= 0.25, _curvature_adjustion_factors, 0.25)
+        
+        _termination_distance = (6 * _fraction) ** 2
+        
+        _meta_cost_function = lambda z: (_contour_fun - self._calc_fun_with_constraints([{'type' : 'eq', 'fun' : lambda x: x[_ids[0]] - (_minimum[0] + _err[0] * z)},
+                                                                                         {'type' : 'eq', 'fun' : lambda x: x[_ids[1]] - _minimum[1]}]))
+
+
+        
+        _start_x = opt.brentq(_meta_cost_function, 0, 2 * sigma, maxiter=1000)
+        _start_point = np.asarray([_start_x, 0.0])
+        
+        _phi = self._calculate_tangential_angle(_start_point, _ids)
+        _coords = _start_point
+        _curvature_adjustion = 1.0
+        _last_backtrack = 0
+
+        _loops = 0
+        
+        _contour_coords = [_start_point]
+        
+        while(True):
+            _transformed_search_ellipse = self._rotate_clockwise(_contour_search_ellipse * _curvature_adjustion, _phi)
+            _transformed_search_ellipse[0] += _coords[0]
+            _transformed_search_ellipse[1] += _coords[1]
+            _transformed_search_ellipse = _transformed_search_ellipse.T
+            _ellipse_fun_values = np.empty(CONTOUR_ELLIPSE_POINTS)
+            for i in range(CONTOUR_ELLIPSE_POINTS):
+                _ellipse_coords = _transformed_search_ellipse[i]
+                _transformed_coords = self._transform_coordinates(_minimum, _ellipse_coords, _err)
+                _point_constraints = [{"type" : "eq", "fun" : lambda x: x[_ids[0]] - _transformed_coords[0]},
+                                      {"type" : "eq", "fun" : lambda x: x[_ids[1]] - _transformed_coords[1]}]
+                _ellipse_fun_values[i] = self._calc_fun_with_constraints(_point_constraints)
+            _min_index = np.argmin(np.abs(_ellipse_fun_values - _contour_fun))
+            _new_coords = _transformed_search_ellipse[_min_index]
+
+            _curvature_adjustion *= _curvature_adjustion_factors[_min_index]
+            if _curvature_adjustion > 1.0:
+                _curvature_adjustion = 1.0
+
+            
+            if _stretched_absolute_angles[_min_index] > 0.349111 and _last_backtrack > 3:
+                print "BACKTRACK"
+                _last_backtrack = 0
+                _contour_coords = _contour_coords[0:-1]
+            else:
+                _contour_coords.append(_new_coords)
+                _last_backtrack += 1
+            
+            _delta = _contour_coords[-1] - _contour_coords[-2]
+            _phi = np.arctan2(_delta[0], _delta[1])
+            _coords = _contour_coords[-1]
+#             _phi = self._calculate_tangential_angle(_coords, _ids)
+            
+            if np.sum((_coords - _start_point) ** 2) < _termination_distance and _loops > 10:
+                break
+            
+            if _loops < 100:
+                _loops += 1
+            else:
+                break
+        self._func_wrapper_unpack_args(self._par_val)
+        return np.asarray(self._transform_contour(_minimum, _contour_coords, _err)).T
+
+        return np.asarray(self._transform_contour(_minimum, _contour_coords, _err)).T
+    
     @staticmethod
     def _transform_coordinates(minimum, sigma_coordinates, errors):
         return minimum + sigma_coordinates * errors
->>>>>>> ed42c9b6
     
     @staticmethod
     def _transform_contour(minimum, sigma_contour, errors):
@@ -467,7 +530,6 @@
         _grad = nd.Gradient(_meta_cost_function_gradient)(coords)
         return np.arctan2(_grad[0], _grad[1]) + np.pi / 2
 
-        
     def _calc_fun_with_constraints(self, additional_constraints):
         _local_constraints = self._par_constraints + additional_constraints
         _result = opt.minimize(self._func_wrapper_unpack_args,
@@ -493,4 +555,4 @@
         for i in range(bins):
             _y[i] = self._calc_fun_with_constraints([{"type" : "eq", "fun" : lambda x: x[_par_id] - _par[i]}])
         self._func_wrapper_unpack_args(self._par_val)
-        return np.asarray([_par, _y - _y_offset])+        return np.asarray([_par, _y])