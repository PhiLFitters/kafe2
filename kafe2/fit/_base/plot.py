--- conflicted
+++ resolved
@@ -286,10 +286,6 @@
     It controls the overall figure layout and is responsible for axes, subplot and legend management.
     """
     # TODO update documentation
-<<<<<<< HEAD
-=======
-    __metaclass__ = abc.ABCMeta  # TODO: check if needed
->>>>>>> 427c8b06
 
     PLOT_CONTAINER_TYPE = None
     PLOT_STYLE_CONFIG_DATA_TYPE = 'default'
